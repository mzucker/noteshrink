--- conflicted
+++ resolved
@@ -158,13 +158,8 @@
         os.unlink(post_filename)
 
     if not options.quiet:
-<<<<<<< HEAD
-        print('  running "{}"...'.format(cmd),
-        sys.stdout.flush())
-=======
         print('  running "{}"...'.format(cmd), end=' ')
         sys.stdout.flush()
->>>>>>> d625852e
 
     try:
         result = subprocess.call(subprocess_args)
